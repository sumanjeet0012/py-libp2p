--- conflicted
+++ resolved
@@ -65,13 +65,8 @@
     except Exception:
         remote_addr = None
     logger.debug(
-<<<<<<< HEAD
         "[APP] handle_example_protocol: incoming stream |",
         "remote_peer=%s | remote_addr=%s | protocol=%s",
-=======
-        "[APP] handle_example_protocol: incoming stream | remote_peer=%s | "
-        "remote_addr=%s | protocol=%s",
->>>>>>> 62d469f8
         remote_peer_id,
         remote_addr,
         getattr(stream, "protocol_id", None),
@@ -133,11 +128,7 @@
     # Initialize the protocol
     protocol = CircuitV2Protocol(host, limits=limits, allow_hop=True)
     logger.debug(
-<<<<<<< HEAD
         "[RELAY] CircuitV2Protocol initialized | allow_hop=%s |",
-=======
-        "[RELAY] CircuitV2Protocol initialized | allow_hop=%s | "
->>>>>>> 62d469f8
         "limits(duration=%s,data=%s,max_circuit_conns=%s,max_reservations=%s)",
         True,
         limits.duration,
@@ -172,13 +163,8 @@
             # Create and register the transport
             CircuitV2Transport(host, protocol, relay_config)
             logger.info(
-<<<<<<< HEAD
                 "Circuit relay transport initialized |",
                 "enable_hop=%s enable_stop=%s enable_client=%s",
-=======
-                "Circuit relay transport initialized | enable_hop=%s enable_stop=%s "
-                "enable_client=%s",
->>>>>>> 62d469f8
                 relay_config.enable_hop,
                 relay_config.enable_stop,
                 relay_config.enable_client,
@@ -219,11 +205,7 @@
     # Initialize the protocol
     protocol = CircuitV2Protocol(host, limits=limits, allow_hop=False)
     logger.debug(
-<<<<<<< HEAD
         "[DEST] CircuitV2Protocol initialized | allow_hop=%s |",
-=======
-        "[DEST] CircuitV2Protocol initialized | allow_hop=%s | "
->>>>>>> 62d469f8
         "limits(duration=%s,data=%s,max_circuit_conns=%s,max_reservations=%s)",
         False,
         limits.duration,
@@ -258,13 +240,8 @@
             # Create and initialize transport
             transport = CircuitV2Transport(host, protocol, relay_config)
             logger.info(
-<<<<<<< HEAD
                 "[DEST] Circuit relay transport initialized |",
                 "enable_hop=%s enable_stop=%s enable_client=%s",
-=======
-                "[DEST] Circuit relay transport initialized | enable_hop=%s "
-                "enable_stop=%s enable_client=%s",
->>>>>>> 62d469f8
                 relay_config.enable_hop,
                 relay_config.enable_stop,
                 relay_config.enable_client,
@@ -367,11 +344,7 @@
     # Initialize the protocol
     protocol = CircuitV2Protocol(host, limits=limits, allow_hop=False)
     logger.debug(
-<<<<<<< HEAD
         "[SRC] CircuitV2Protocol initialized | allow_hop=%s |",
-=======
-        "[SRC] CircuitV2Protocol initialized | allow_hop=%s | "
->>>>>>> 62d469f8
         "limits(duration=%s,data=%s,max_circuit_conns=%s,max_reservations=%s)",
         False,
         limits.duration,
@@ -400,13 +373,8 @@
             # Create and initialize transport
             transport = CircuitV2Transport(host, protocol, relay_config)
             logger.info(
-<<<<<<< HEAD
                 "[SRC] Circuit relay transport initialized |",
                 "enable_hop=%s enable_stop=%s enable_client=%s",
-=======
-                "[SRC] Circuit relay transport initialized | enable_hop=%s "
-                "enable_stop=%s enable_client=%s",
->>>>>>> 62d469f8
                 relay_config.enable_hop,
                 relay_config.enable_stop,
                 relay_config.enable_client,
@@ -496,12 +464,6 @@
                             "[SRC] dialing via transport: dest=%s relay=%s",
                             dest_peer_id,
                             relay_peer_id,
-<<<<<<< HEAD
-=======
-                        )
-                        connection = await transport.dial_peer_info(
-                            dest_peer_info, relay_peer_id=relay_peer_id
->>>>>>> 62d469f8
                         )
                         connection = await transport.dial(circuit_addr)
                         logger.info("Established relay RawConnection: %s", connection)
