from collections.abc import (
    Awaitable,
    Callable,
)
import logging
import random
from typing import cast

from multiaddr import (
    Multiaddr,
)
import trio

from libp2p.abc import (
    IListener,
    IMuxedConn,
    INetConn,
    INetStream,
    INetworkService,
    INotifee,
    IPeerStore,
    ITransport,
)
from libp2p.custom_types import (
    StreamHandlerFn,
)
from libp2p.io.abc import (
    ReadWriteCloser,
)
from libp2p.network.config import ConnectionConfig, RetryConfig
from libp2p.peer.id import (
    ID,
)
from libp2p.peer.peerstore import (
    PeerStoreError,
)
from libp2p.tools.async_service import (
    Service,
)
from libp2p.transport.exceptions import (
    MuxerUpgradeFailure,
    OpenConnectionError,
    SecurityUpgradeFailure,
)
from libp2p.transport.quic.config import QUICTransportConfig
from libp2p.transport.quic.connection import QUICConnection
from libp2p.transport.quic.transport import QUICTransport
from libp2p.transport.upgrader import (
    TransportUpgrader,
)

from ..exceptions import (
    MultiError,
)
from .connection.raw_connection import (
    RawConnection,
)
from .connection.swarm_connection import (
    SwarmConn,
)
from .exceptions import (
    SwarmException,
)

logger = logging.getLogger("libp2p.network.swarm")


def create_default_stream_handler(network: INetworkService) -> StreamHandlerFn:
    async def stream_handler(stream: INetStream) -> None:
        await network.get_manager().wait_finished()

    return stream_handler


class Swarm(Service, INetworkService):
    self_id: ID
    peerstore: IPeerStore
    upgrader: TransportUpgrader
    transport: ITransport
    connections: dict[ID, list[INetConn]]
    listeners: dict[str, IListener]
    common_stream_handler: StreamHandlerFn
    listener_nursery: trio.Nursery | None
    event_listener_nursery_created: trio.Event

    notifees: list[INotifee]

    # Enhanced: New configuration
    retry_config: RetryConfig
    connection_config: ConnectionConfig | QUICTransportConfig
    _round_robin_index: dict[ID, int]

    def __init__(
        self,
        peer_id: ID,
        peerstore: IPeerStore,
        upgrader: TransportUpgrader,
        transport: ITransport,
        retry_config: RetryConfig | None = None,
        connection_config: ConnectionConfig | QUICTransportConfig | None = None,
    ):
        self.self_id = peer_id
        self.peerstore = peerstore
        self.upgrader = upgrader
        self.transport = transport

        # Enhanced: Initialize retry and connection configuration
        self.retry_config = retry_config or RetryConfig()
        self.connection_config = connection_config or ConnectionConfig()

        # Enhanced: Initialize connections as 1:many mapping
        self.connections = {}
        self.listeners = dict()

        # Create Notifee array
        self.notifees = []

        self.common_stream_handler = create_default_stream_handler(self)

        self.listener_nursery = None
        self.event_listener_nursery_created = trio.Event()

        # Load balancing state
        self._round_robin_index = {}

    async def run(self) -> None:
        async with trio.open_nursery() as nursery:
            # Create a nursery for listener tasks.
            self.listener_nursery = nursery
            self.event_listener_nursery_created.set()

            if isinstance(self.transport, QUICTransport):
                self.transport.set_background_nursery(nursery)
                self.transport.set_swarm(self)

            try:
                await self.manager.wait_finished()
            finally:
                # The service ended. Cancel listener tasks.
                nursery.cancel_scope.cancel()
                # Indicate that the nursery has been cancelled.
                self.listener_nursery = None

    def get_peer_id(self) -> ID:
        return self.self_id

    def set_stream_handler(self, stream_handler: StreamHandlerFn) -> None:
        self.common_stream_handler = stream_handler

    def get_connections(self, peer_id: ID | None = None) -> list[INetConn]:
        """
        Get connections for peer (like JS getConnections, Go ConnsToPeer).

        Parameters
        ----------
        peer_id : ID | None
            The peer ID to get connections for. If None, returns all connections.

        Returns
        -------
        list[INetConn]
            List of connections to the specified peer, or all connections
            if peer_id is None.

        """
        if peer_id is not None:
            return self.connections.get(peer_id, [])

        # Return all connections from all peers
        all_conns = []
        for conns in self.connections.values():
            all_conns.extend(conns)
        return all_conns

    def get_connections_map(self) -> dict[ID, list[INetConn]]:
        """
        Get all connections map (like JS getConnectionsMap).

        Returns
        -------
        dict[ID, list[INetConn]]
            The complete mapping of peer IDs to their connection lists.

        """
        return self.connections.copy()

    def get_connection(self, peer_id: ID) -> INetConn | None:
        """
        Get single connection for backward compatibility.

        Parameters
        ----------
        peer_id : ID
            The peer ID to get a connection for.

        Returns
        -------
        INetConn | None
            The first available connection, or None if no connections exist.

        """
        conns = self.get_connections(peer_id)
        return conns[0] if conns else None

    async def dial_peer(self, peer_id: ID) -> list[INetConn]:
        """
        Try to create connections to peer_id with enhanced retry logic.

        :param peer_id: peer if we want to dial
        :raises SwarmException: raised when an error occurs
        :return: list of muxed connections
        """
        # Check if we already have connections
        existing_connections = self.get_connections(peer_id)
        if existing_connections:
            logger.debug(f"Reusing existing connections to peer {peer_id}")
            return existing_connections

        logger.debug("attempting to dial peer %s", peer_id)

        try:
            # Get peer info from peer store
            addrs = self.peerstore.addrs(peer_id)
        except PeerStoreError as error:
            raise SwarmException(f"No known addresses to peer {peer_id}") from error

        if not addrs:
            raise SwarmException(f"No known addresses to peer {peer_id}")

        connections = []
        exceptions: list[SwarmException] = []

        # Enhanced: Try all known addresses with retry logic
        for multiaddr in addrs:
            try:
                connection = await self._dial_with_retry(multiaddr, peer_id)
                connections.append(connection)

                # Limit number of connections per peer
                if len(connections) >= self.connection_config.max_connections_per_peer:
                    break

            except SwarmException as e:
                exceptions.append(e)
                logger.debug(
                    "encountered swarm exception when trying to connect to %s, "
                    "trying next address...",
                    multiaddr,
                    exc_info=e,
                )

        if not connections:
            # Tried all addresses, raising exception.
            raise SwarmException(
                f"unable to connect to {peer_id}, no addresses established a "
                "successful connection (with exceptions)"
            ) from MultiError(exceptions)

        return connections

    async def _dial_with_retry(self, addr: Multiaddr, peer_id: ID) -> INetConn:
        """
        Enhanced: Dial with retry logic and exponential backoff.

        :param addr: the address to dial
        :param peer_id: the peer we want to connect to
        :raises SwarmException: raised when all retry attempts fail
        :return: network connection
        """
        last_exception = None

        for attempt in range(self.retry_config.max_retries + 1):
            try:
                return await self._dial_addr_single_attempt(addr, peer_id)
            except Exception as e:
                last_exception = e
                if attempt < self.retry_config.max_retries:
                    delay = self._calculate_backoff_delay(attempt)
                    logger.debug(
                        f"Connection attempt {attempt + 1} failed, "
                        f"retrying in {delay:.2f}s: {e}"
                    )
                    await trio.sleep(delay)
                else:
                    logger.debug(f"All {self.retry_config.max_retries} attempts failed")

        # Convert the last exception to SwarmException for consistency
        if last_exception is not None:
            if isinstance(last_exception, SwarmException):
                raise last_exception
            else:
                raise SwarmException(
                    f"Failed to connect after {self.retry_config.max_retries} attempts"
                ) from last_exception

        # This should never be reached, but mypy requires it
        raise SwarmException("Unexpected error in retry logic")

    def _calculate_backoff_delay(self, attempt: int) -> float:
        """
        Enhanced: Calculate backoff delay with jitter to prevent thundering herd.

        :param attempt: the current attempt number (0-based)
        :return: delay in seconds
        """
        delay = min(
            self.retry_config.initial_delay
            * (self.retry_config.backoff_multiplier**attempt),
            self.retry_config.max_delay,
        )

        # Add jitter to prevent synchronized retries
        jitter = delay * self.retry_config.jitter_factor
        return delay + random.uniform(-jitter, jitter)

    async def _dial_addr_single_attempt(self, addr: Multiaddr, peer_id: ID) -> INetConn:
        """
        Enhanced: Single attempt to dial an address (extracted from original dial_addr).

        :param addr: the address we want to connect with
        :param peer_id: the peer we want to connect to
        :raises SwarmException: raised when an error occurs
        :return: network connection
        """
        # Dial peer (connection to peer does not yet exist)
        # Transport dials peer (gets back a raw conn)
        try:
            addr = Multiaddr(f"{addr}/p2p/{peer_id}")
            raw_conn = await self.transport.dial(addr)
        except OpenConnectionError as error:
            logger.debug("fail to dial peer %s over base transport", peer_id)
            raise SwarmException(
                f"fail to open connection to peer {peer_id}"
            ) from error

        if isinstance(self.transport, QUICTransport) and isinstance(
            raw_conn, IMuxedConn
        ):
            logger.info(
                "Skipping upgrade for QUIC, QUIC connections are already multiplexed"
            )
            swarm_conn = await self.add_conn(raw_conn)
            return swarm_conn

        logger.debug("dialed peer %s over base transport", peer_id)

        # Per, https://discuss.libp2p.io/t/multistream-security/130, we first secure
        # the conn and then mux the conn
        try:
            secured_conn = await self.upgrader.upgrade_security(raw_conn, True, peer_id)
        except SecurityUpgradeFailure as error:
            logger.debug("failed to upgrade security for peer %s", peer_id)
            await raw_conn.close()
            raise SwarmException(
                f"failed to upgrade security for peer {peer_id}"
            ) from error

        logger.debug("upgraded security for peer %s", peer_id)

        try:
            muxed_conn = await self.upgrader.upgrade_connection(secured_conn, peer_id)
        except MuxerUpgradeFailure as error:
            logger.debug("failed to upgrade mux for peer %s", peer_id)
            await secured_conn.close()
            raise SwarmException(f"failed to upgrade mux for peer {peer_id}") from error

        logger.debug("upgraded mux for peer %s", peer_id)

        swarm_conn = await self.add_conn(muxed_conn)
        logger.debug("successfully dialed peer %s", peer_id)
        return swarm_conn

    async def dial_addr(self, addr: Multiaddr, peer_id: ID) -> INetConn:
        """
        Enhanced: Try to create a connection to peer_id with addr using retry logic.

        :param addr: the address we want to connect with
        :param peer_id: the peer we want to connect to
        :raises SwarmException: raised when an error occurs
        :return: network connection
        """
        return await self._dial_with_retry(addr, peer_id)

    async def new_stream(self, peer_id: ID) -> INetStream:
        """
        Enhanced: Create a new stream with load balancing across multiple connections.

        :param peer_id: peer_id of destination
        :raises SwarmException: raised when an error occurs
        :return: net stream instance
        """
        logger.debug("attempting to open a stream to peer %s", peer_id)
        # Get existing connections or dial new ones
        connections = self.get_connections(peer_id)
        if not connections:
            connections = await self.dial_peer(peer_id)

        # Load balancing strategy at interface level
        connection = self._select_connection(connections, peer_id)

        if isinstance(self.transport, QUICTransport) and connection is not None:
            conn = cast(SwarmConn, connection)
            return await conn.new_stream()

        try:
            net_stream = await connection.new_stream()
            logger.debug("successfully opened a stream to peer %s", peer_id)
            return net_stream
        except Exception as e:
            logger.debug(f"Failed to create stream on connection: {e}")
            # Try other connections if available
            for other_conn in connections:
                if other_conn != connection:
                    try:
                        net_stream = await other_conn.new_stream()
                        logger.debug(
                            f"Successfully opened a stream to peer {peer_id} "
                            "using alternative connection"
                        )
                        return net_stream
                    except Exception:
                        continue

            # All connections failed, raise exception
            raise SwarmException(f"Failed to create stream to peer {peer_id}") from e

    def _select_connection(self, connections: list[INetConn], peer_id: ID) -> INetConn:
        """
        Select connection based on load balancing strategy.

        Parameters
        ----------
        connections : list[INetConn]
            List of available connections.
        peer_id : ID
            The peer ID for round-robin tracking.
        strategy : str
            Load balancing strategy ("round_robin", "least_loaded", etc.).

        Returns
        -------
        INetConn
            Selected connection.

        """
        if not connections:
            raise ValueError("No connections available")

        strategy = self.connection_config.load_balancing_strategy

        if strategy == "round_robin":
            # Simple round-robin selection
            if peer_id not in self._round_robin_index:
                self._round_robin_index[peer_id] = 0

            index = self._round_robin_index[peer_id] % len(connections)
            self._round_robin_index[peer_id] += 1
            return connections[index]

        elif strategy == "least_loaded":
            # Find connection with least streams
            return min(connections, key=lambda c: len(c.get_streams()))

        else:
            # Default to first connection
            return connections[0]

    async def listen(self, *multiaddrs: Multiaddr) -> bool:
        """
        :param multiaddrs: one or many multiaddrs to start listening on
        :return: true if at least one success

        For each multiaddr

          - Check if a listener for multiaddr exists already
          - If listener already exists, continue
          - Otherwise:

              - Capture multiaddr in conn handler
              - Have conn handler delegate to stream handler
              - Call listener listen with the multiaddr
              - Map multiaddr to listener
        """
        logger.debug(f"Swarm.listen called with multiaddrs: {multiaddrs}")
        # We need to wait until `self.listener_nursery` is created.
        logger.debug("Starting to listen")
        await self.event_listener_nursery_created.wait()

        success_count = 0
        for maddr in multiaddrs:
            logger.debug(f"Swarm.listen processing multiaddr: {maddr}")
            if str(maddr) in self.listeners:
                logger.debug(f"Swarm.listen: listener already exists for {maddr}")
                success_count += 1
                continue

            async def conn_handler(
                read_write_closer: ReadWriteCloser, maddr: Multiaddr = maddr
            ) -> None:
                # No need to upgrade QUIC Connection
                if isinstance(self.transport, QUICTransport):
                    try:
                        quic_conn = cast(QUICConnection, read_write_closer)
                        await self.add_conn(quic_conn)
                        peer_id = quic_conn.peer_id
                        logger.debug(
                            f"successfully opened quic connection to peer {peer_id}"
                        )
                        # NOTE: This is a intentional barrier to prevent from the
                        # handler exiting and closing the connection.
                        await self.manager.wait_finished()
                    except Exception:
                        await read_write_closer.close()
                    return

                raw_conn = RawConnection(read_write_closer, False)

                # Per, https://discuss.libp2p.io/t/multistream-security/130, we first
                # secure the conn and then mux the conn
                try:
                    secured_conn = await self.upgrader.upgrade_security(raw_conn, False)
                except SecurityUpgradeFailure as error:
                    logger.debug("failed to upgrade security for peer at %s", maddr)
                    await raw_conn.close()
                    raise SwarmException(
                        f"failed to upgrade security for peer at {maddr}"
                    ) from error
                peer_id = secured_conn.get_remote_peer()

                try:
                    muxed_conn = await self.upgrader.upgrade_connection(
                        secured_conn, peer_id
                    )
                except MuxerUpgradeFailure as error:
                    logger.debug("fail to upgrade mux for peer %s", peer_id)
                    await secured_conn.close()
                    raise SwarmException(
                        f"fail to upgrade mux for peer {peer_id}"
                    ) from error
                logger.debug("upgraded mux for peer %s", peer_id)

                await self.add_conn(muxed_conn)
                logger.debug("successfully opened connection to peer %s", peer_id)

                # NOTE: This is a intentional barrier to prevent from the handler
                # exiting and closing the connection.
                await self.manager.wait_finished()

            try:
                # Success
                logger.debug(f"Swarm.listen: creating listener for {maddr}")
                listener = self.transport.create_listener(conn_handler)
                logger.debug(f"Swarm.listen: listener created for {maddr}")
                self.listeners[str(maddr)] = listener
                # TODO: `listener.listen` is not bounded with nursery. If we want to be
                #   I/O agnostic, we should change the API.
                if self.listener_nursery is None:
                    raise SwarmException("swarm instance hasn't been run")
<<<<<<< HEAD
=======
                assert self.listener_nursery is not None  # For type checker
>>>>>>> 284eee78
                logger.debug(f"Swarm.listen: calling listener.listen for {maddr}")
                await listener.listen(maddr, self.listener_nursery)
                logger.debug(f"Swarm.listen: listener.listen completed for {maddr}")

                # Call notifiers since event occurred
                await self.notify_listen(maddr)

                success_count += 1
                logger.debug("successfully started listening on: %s", maddr)
            except OSError:
                # Failed. Continue looping.
                logger.debug("fail to listen on: %s", maddr)

        # Return true if at least one address succeeded
        return success_count > 0

    async def close(self) -> None:
        """
        Close the swarm instance and cleanup resources.
        """
        # Check if manager exists before trying to stop it
        if hasattr(self, "_manager") and self._manager is not None:
            await self._manager.stop()
        else:
            # Perform alternative cleanup if the manager isn't initialized
            # Close all connections manually
            if hasattr(self, "connections"):
                for peer_id, conns in list(self.connections.items()):
                    for conn in conns:
                        await conn.close()

                # Clear connection tracking dictionary
                self.connections.clear()

            # Close all listeners
            if hasattr(self, "listeners"):
                for maddr_str, listener in self.listeners.items():
                    await listener.close()
                    # Notify about listener closure
                    try:
                        multiaddr = Multiaddr(maddr_str)
                        await self.notify_listen_close(multiaddr)
                    except Exception as e:
                        logger.warning(
                            f"Failed to notify listen_close for {maddr_str}: {e}"
                        )
                self.listeners.clear()

            # Close the transport if it exists and has a close method
            if hasattr(self, "transport") and self.transport is not None:
                # Check if transport has close method before calling it
                if hasattr(self.transport, "close"):
                    await self.transport.close()  # type: ignore
                # Ignoring the type above since `transport` may not have a close method
                # and we have already checked it with hasattr

        logger.debug("swarm successfully closed")

    async def close_peer(self, peer_id: ID) -> None:
        """
        Close all connections to the specified peer.

        Parameters
        ----------
        peer_id : ID
            The peer ID to close connections for.

        """
        connections = self.get_connections(peer_id)
        if not connections:
            return

        # Close all connections
        for connection in connections:
            try:
                await connection.close()
            except Exception as e:
                logger.warning(f"Error closing connection to {peer_id}: {e}")

        # Remove from connections dict
        self.connections.pop(peer_id, None)

        logger.debug("successfully close the connection to peer %s", peer_id)

    async def add_conn(self, muxed_conn: IMuxedConn) -> SwarmConn:
        """
        Add a `IMuxedConn` to `Swarm` as a `SwarmConn`, notify "connected",
        and start to monitor the connection for its new streams and
        disconnection.
        """
        swarm_conn = SwarmConn(
            muxed_conn,
            self,
        )
        logger.debug("Swarm::add_conn | starting muxed connection")
        self.manager.run_task(muxed_conn.start)
        await muxed_conn.event_started.wait()
        logger.debug("Swarm::add_conn | starting swarm connection")
        self.manager.run_task(swarm_conn.start)
        await swarm_conn.event_started.wait()

        # Add to connections dict with deduplication
        peer_id = muxed_conn.peer_id
        if peer_id not in self.connections:
            self.connections[peer_id] = []

        # Check for duplicate connections by comparing the underlying muxed connection
        for existing_conn in self.connections[peer_id]:
            if existing_conn.muxed_conn == muxed_conn:
                logger.debug(f"Connection already exists for peer {peer_id}")
                # existing_conn is a SwarmConn since it's stored in the connections list
                return existing_conn  # type: ignore[return-value]

        self.connections[peer_id].append(swarm_conn)

        # Trim if we exceed max connections
        max_conns = self.connection_config.max_connections_per_peer
        if len(self.connections[peer_id]) > max_conns:
            self._trim_connections(peer_id)

        # Call notifiers since event occurred
        await self.notify_connected(swarm_conn)
        return swarm_conn

    def _trim_connections(self, peer_id: ID) -> None:
        """
        Remove oldest connections when limit is exceeded.
        """
        connections = self.connections[peer_id]
        if len(connections) <= self.connection_config.max_connections_per_peer:
            return

        # Sort by creation time and remove oldest
        # For now, just keep the most recent connections
        max_conns = self.connection_config.max_connections_per_peer
        connections_to_remove = connections[:-max_conns]

        for conn in connections_to_remove:
            logger.debug(f"Trimming old connection for peer {peer_id}")
            trio.lowlevel.spawn_system_task(self._close_connection_async, conn)

        # Keep only the most recent connections
        max_conns = self.connection_config.max_connections_per_peer
        self.connections[peer_id] = connections[-max_conns:]

    async def _close_connection_async(self, connection: INetConn) -> None:
        """Close a connection asynchronously."""
        try:
            await connection.close()
        except Exception as e:
            logger.warning(f"Error closing connection: {e}")

    def remove_conn(self, swarm_conn: SwarmConn) -> None:
        """
        Simply remove the connection from Swarm's records, without closing
        the connection.
        """
        peer_id = swarm_conn.muxed_conn.peer_id

        if peer_id in self.connections:
            self.connections[peer_id] = [
                conn for conn in self.connections[peer_id] if conn != swarm_conn
            ]
            if not self.connections[peer_id]:
                del self.connections[peer_id]

    # Notifee

    def register_notifee(self, notifee: INotifee) -> None:
        """
        :param notifee: object implementing Notifee interface
        :return: true if notifee registered successfully, false otherwise
        """
        self.notifees.append(notifee)

    async def notify_opened_stream(self, stream: INetStream) -> None:
        async with trio.open_nursery() as nursery:
            for notifee in self.notifees:
                nursery.start_soon(notifee.opened_stream, self, stream)

    async def notify_connected(self, conn: INetConn) -> None:
        async with trio.open_nursery() as nursery:
            for notifee in self.notifees:
                nursery.start_soon(notifee.connected, self, conn)

    async def notify_disconnected(self, conn: INetConn) -> None:
        async with trio.open_nursery() as nursery:
            for notifee in self.notifees:
                nursery.start_soon(notifee.disconnected, self, conn)

    async def notify_listen(self, multiaddr: Multiaddr) -> None:
        async with trio.open_nursery() as nursery:
            for notifee in self.notifees:
                nursery.start_soon(notifee.listen, self, multiaddr)

    async def notify_closed_stream(self, stream: INetStream) -> None:
        async with trio.open_nursery() as nursery:
            for notifee in self.notifees:
                nursery.start_soon(notifee.closed_stream, self, stream)

    async def notify_listen_close(self, multiaddr: Multiaddr) -> None:
        async with trio.open_nursery() as nursery:
            for notifee in self.notifees:
                nursery.start_soon(notifee.listen_close, self, multiaddr)

    # Generic notifier used by NetStream._notify_closed
    async def notify_all(self, notifier: Callable[[INotifee], Awaitable[None]]) -> None:
        async with trio.open_nursery() as nursery:
            for notifee in self.notifees:
                nursery.start_soon(notifier, notifee)

    # Backward compatibility properties
    @property
    def connections_legacy(self) -> dict[ID, INetConn]:
        """
        Legacy 1:1 mapping for backward compatibility.

        Returns
        -------
        dict[ID, INetConn]
            Legacy mapping with only the first connection per peer.

        """
        legacy_conns = {}
        for peer_id, conns in self.connections.items():
            if conns:
                legacy_conns[peer_id] = conns[0]
        return legacy_conns<|MERGE_RESOLUTION|>--- conflicted
+++ resolved
@@ -556,10 +556,7 @@
                 #   I/O agnostic, we should change the API.
                 if self.listener_nursery is None:
                     raise SwarmException("swarm instance hasn't been run")
-<<<<<<< HEAD
-=======
                 assert self.listener_nursery is not None  # For type checker
->>>>>>> 284eee78
                 logger.debug(f"Swarm.listen: calling listener.listen for {maddr}")
                 await listener.listen(maddr, self.listener_nursery)
                 logger.debug(f"Swarm.listen: listener.listen completed for {maddr}")
