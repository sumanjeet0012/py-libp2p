--- conflicted
+++ resolved
@@ -261,18 +261,10 @@
             if peer_id not in self.pubsub.peers:
                 continue
             stream = self.pubsub.peers[peer_id]
-<<<<<<< HEAD
+
             # TODO: Go use `sendRPC`, which possibly piggybacks gossip/control messages.
             await self.pubsub.write_msg(stream, rpc_msg)
-=======
-            # FIXME: We should add a `WriteMsg` similar to write delimited messages.
-            #   Ref: https://github.com/libp2p/go-libp2p-pubsub/blob/master/comm.go#L107
-            try:
-                await stream.write(encode_varint_prefixed(rpc_msg.SerializeToString()))
-            except StreamClosed:
-                logger.debug("Fail to publish message to %s: stream closed", peer_id)
-                self.pubsub._handle_dead_peer(peer_id)
->>>>>>> 6a92fa26
+
         for topic in pubsub_msg.topicIDs:
             self.time_since_last_publish[topic] = int(time.time())
 
